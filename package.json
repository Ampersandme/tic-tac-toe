--- conflicted
+++ resolved
@@ -36,14 +36,9 @@
     "enzyme-adapter-react-16": "^1.1.1",
     "enzyme-to-json": "^3.3.3",
     "husky": "^0.14.3",
-<<<<<<< HEAD
-    "lint-staged": "^7.0.4",
-    "prettier-standard": "^8.0.1"
-=======
     "jest-enzyme": "^6.0.0",
     "lint-staged": "^7.0.4",
     "prettier-standard": "^8.0.1",
     "react-test-renderer": "^16.3.1"
->>>>>>> 33ed080b
   }
 }